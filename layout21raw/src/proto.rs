--- conflicted
+++ resolved
@@ -335,11 +335,7 @@
     }
 }
 /// Helper enumeration for converting to several proto-primitives
-<<<<<<< HEAD
 #[derive(Debug, Clone, PartialEq)]
-=======
-#[derive(Clone, Debug)]
->>>>>>> 691533e2
 enum ProtoShape {
     Rect(proto::Rectangle),
     Poly(proto::Polygon),
